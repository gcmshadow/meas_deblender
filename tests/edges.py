--- conflicted
+++ resolved
@@ -190,13 +190,8 @@
                 symm1ds.append(oned)
     
                 mono = afwImage.ImageF(fpbb)
-<<<<<<< HEAD
-                afwDet.copyWithinFootprintImage(dpk.template_foot,
-                                                dpk.template_mimg.getImage(), mono)
-=======
-                butils.copyWithinFootprint(dpk.templateFootprint,
-                                           dpk.templateMaskedImage.getImage(), mono)
->>>>>>> bb939d46
+                afwDet.copyWithinFootprintImage(dpk.templateFootprint,
+                                                dpk.templateMaskedImage.getImage(), mono)
                 monos.append(mono)
 
                 im = mono.getArray()
@@ -296,13 +291,8 @@
     
                 # monotonic template
                 mimg = afwImage.ImageF(fpbb)
-<<<<<<< HEAD
-                afwDet.copyWithinFootprintImage(dpk.template_foot,
-                                                dpk.template_mimg.getImage(), mimg)
-=======
-                butils.copyWithinFootprint(dpk.templateFootprint,
-                                           dpk.templateMaskedImage.getImage(), mimg)
->>>>>>> bb939d46
+                afwDet.copyWithinFootprintImage(dpk.templateFootprint,
+                                                dpk.templateMaskedImage.getImage(), mimg)
     
                 plt.subplot(R, C, i*C + 3)
                 myimshow(mimg.getArray(), extent=imExt(mimg), **ima)
